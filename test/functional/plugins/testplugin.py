#! /usr/bin/env python
#
# Copyright (c) 2011 Red Hat, Inc.
#
# This software is licensed to you under the GNU Lesser General Public
# License as published by the Free Software Foundation; either version
# 2 of the License (LGPLv2) or (at your option) any later version.
# There is NO WARRANTY for this software, express or implied,
# including the implied warranties of MERCHANTABILITY,
# NON-INFRINGEMENT, or FITNESS FOR A PARTICULAR PURPOSE. You should
# have received a copy of LGPLv2 along with this software; if not, see
# http://www.gnu.org/licenses/old-licenses/lgpl-2.0.txt.
#
# Jeff Ortel <jortel@redhat.com>
#

from time import sleep
from hashlib import sha256
from logging import getLogger, INFO, DEBUG

from gofer.decorators import *
from gofer.agent.plugin import Plugin
from gofer.agent.rmi import Context
from gofer.messaging import Producer, Exchange, Destination
<<<<<<< HEAD
from gofer.messaging.auth import Authenticator

=======
from gofer.messaging.auth import Authenticator, ValidationFailed
from logging import getLogger, INFO, DEBUG
>>>>>>> 80c2d39b

log = getLogger(__name__)
plugin = Plugin.find(__name__)
cfg = plugin.cfg()

HEARTBEAT = 500

# import
builtin = Plugin.find('builtin')
_Admin = builtin.export('TestAdmin')

try:
    log = builtin.export('log')
except Exception, e:
    print e
    
# whiteboard
plugin.whiteboard['secret'] = 'garfield'


class TestAuthenticator(Authenticator):

    def sign(self, message):
        h = sha256()
        h.update(message)
        digest = h.hexdigest()
        # print 'signed: %s' % digest
        return digest

    def validate(self, uuid, message, signature):
        digest = self.sign(message)
        valid = signature == digest
        # print 'matching signatures: [%s, %s]' % (signature, digest)
        if valid:
            return
        raise ValidationFailed(
            message, 'matching signatures: [%s, %s]' % (signature, digest))

if cfg.messaging.auth:
    plugin.authenticator = TestAuthenticator()



class BadException(Exception):
    def __init__(self):
        self.cat = Cat()


class MyError(Exception):
    def __init__(self, a, b):
        Exception.__init__(self, a)
        self.b = b


class TestAdmin(_Admin):

    @remote
    def help(self):
        return _Admin.help(self)


class RepoLib:
    @remote
    def update(self):
        print 'Repo updated'


class Cat:
    
    @remote(secret=plugin.whiteboard['secret'])
    def meow(self, words):
        print 'Ruf %s' % words
        return 'Yes master.  I will meow because that is what cats do. "%s"' % words
    
    @remote
    def returnObject(self):
        return self
    
    @remote
    def badException(self):
        raise BadException()
    
    @remote
    def superMethod(self, a, *names, **opts):
        pass


class Dog:
    
    def __init__(self, name='chance'):
        self.name = name
    
    @remote
    def bark(self, words, wait=0):
        if wait:
            sleep(wait)
        print '[%s] Ruf %s' % (self.name, words)
        return 'Yes master.  I will bark because that is what dogs do. "%s"' % words

    @remote
    def wag(self, n):
        for i in range(0, n):
            print 'wag'
        return 'Yes master.  I will wag my tail because that is what dogs do.'
    
    @remote
    def keyError(self, key):
        raise KeyError, key
    
    @remote
    def myError(self):
        raise MyError('This is myerror.', 23)
    
    @remote
    def sleep(self, n):
        sleep(n)
        return 'Good morning, master!'

    def notpermitted(self):
        print 'not permitted.'
        
    @remote
    @pam(user='jortel')
    def testpam(self):
        return 'PAM is happy!'
    
    @remote
    @user(name='root')
    def testpam2(self):
        return 'PAM (2) is happy!'
    
    @remote
    @pam(user='jortel', service='su')
    def testpam3(self):
        return 'PAM (3) is happy!'
    
    @remote
    @pam(user='jortel', service='xx')
    def testpam4(self):
        return 'PAM (4) is happy!'
    
    
    @user(name='root')
    @user(name='jortel')
    @remote(secret='elmer')
    def testLayered(self):
        return 'LAYERED (1) is happy'

    @user(name='root')
    @remote(secret='elmer')
    def testLayered2(self):
        return 'LAYERED (2) is happy'
    
    @remote
    def __str__(self):
        return 'REMOTE:Dog'


class Cowboy:
    
    def __init__(self, name, age=0):
        self.__name = name
        self.__age = age
    
    @remote
    def howdy(self):
        n = self.name()
        a = self.age()
        return 'Howdy, name=%s; age=%d' % (n, a)
    
    @remote
    def name(self):
        return self.__name
    
    @remote
    def age(self):
        return self.__age
    

class Cancel:
    """
    Test cancel
    """

    @remote
    def test(self):
        ctx = Context.current()
        for n in range(0,100):
            log.info(ctx.sn)
            sleep(1)
            if ctx.cancelled():
                return 'cancelled'
        return 'finished'


class Progress:
    """
    Test progress reporting
    """
    
    @remote
    def send(self, total):
        ctx = Context.current()
        ctx.progress.total = total
        for n in range(0, total):
            ctx.progress.completed += 1
            ctx.progress.details = 'for: %d' % n
            ctx.progress.report()
            sleep(1)
        return 'sent, boss'
    
    @remote
    def send_half(self, total):
        ctx = Context.current()
        ctx.progress.total = total
        for n in range(0, total):
            if n < (total/2):
                ctx.progress.completed += 1
                ctx.progress.report()
            sleep(1)
        return 'sent, boss'
    
@remote
def echo(s):
    fn = builtin.export('echo')
    return fn(s)

@action(minutes=5)
def testAction():
    log.info('Testing')


class Heartbeat:
    """
    Provide agent heartbeat.
    """

    @action(seconds=HEARTBEAT)
    def heartbeat(self):
        return self.send()

    @remote
    def send(self):
        delay = int(HEARTBEAT)
        url = plugin.get_url()
        transport = plugin.get_transport()
        topic = Exchange.topic(transport=transport)
        destination = Destination('heartbeat', exchange=topic.name)
        myid = plugin.getuuid()
        if myid:
            with Producer(url=url, transport=transport) as p:
                body = dict(uuid=myid, next=delay)
                p.send(destination, ttl=delay, heartbeat=body)
        return myid<|MERGE_RESOLUTION|>--- conflicted
+++ resolved
@@ -16,19 +16,13 @@
 
 from time import sleep
 from hashlib import sha256
-from logging import getLogger, INFO, DEBUG
+from logging import getLogger
 
 from gofer.decorators import *
 from gofer.agent.plugin import Plugin
 from gofer.agent.rmi import Context
 from gofer.messaging import Producer, Exchange, Destination
-<<<<<<< HEAD
-from gofer.messaging.auth import Authenticator
-
-=======
 from gofer.messaging.auth import Authenticator, ValidationFailed
-from logging import getLogger, INFO, DEBUG
->>>>>>> 80c2d39b
 
 log = getLogger(__name__)
 plugin = Plugin.find(__name__)
