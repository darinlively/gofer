--- conflicted
+++ resolved
@@ -9,25 +9,19 @@
 # have received a copy of GPLv2 along with this software; if not, see
 # http://www.gnu.org/licenses/old-licenses/gpl-2.0.txt.
 
-<<<<<<< HEAD
+import sys
 import isodate
 
-=======
-from sys import getsizeof
->>>>>>> f0587b89
 from unittest import TestCase
 from datetime import datetime, timedelta
 
 from mock import patch, Mock
 
-<<<<<<< HEAD
-from gofer.metrics import Timer, Timestamp
-
-=======
+from gofer.metrics import Timestamp
 from gofer.metrics import Timer, Timed, Memory
 from gofer.metrics import Writer, LogWriter
-from gofer.metrics import timestamp, timed
->>>>>>> f0587b89
+from gofer.metrics import timed
+
 
 class TestTimestamp(TestCase):
 
@@ -175,23 +169,23 @@
 
     def test_sizeof_string(self):
         thing = '123'
-        n = getsizeof(thing)
+        n = sys.getsizeof(thing)
         self.assertEqual(Memory._sizeof(thing, set()), n)
 
     def test_sizeof_list(self):
         thing = ['123', '234']
-        n = getsizeof(thing)
+        n = sys.getsizeof(thing)
         for x in thing:
-            n += getsizeof(x)
+            n += sys.getsizeof(x)
         self.assertEqual(Memory._sizeof(thing, set()), n)
 
     def test_sizeof_dict(self):
         thing = {'A': 1, 'B': 2}
-        n = getsizeof(thing)
+        n = sys.getsizeof(thing)
         for x in thing:
-            n += getsizeof(x)
+            n += sys.getsizeof(x)
         for x in thing.values():
-            n += getsizeof(x)
+            n += sys.getsizeof(x)
         self.assertEqual(Memory._sizeof(thing, set()), n)
 
     def test_sizeof_object(self):
@@ -200,12 +194,12 @@
                 self.name = 'elmer'
                 self.age = 10
         thing = A()
-        n = getsizeof(thing)
-        n += getsizeof(thing.__dict__)
+        n = sys.getsizeof(thing)
+        n += sys.getsizeof(thing.__dict__)
         for x in thing.__dict__:
-            n += getsizeof(x)
+            n += sys.getsizeof(x)
         for x in thing.__dict__.values():
-            n += getsizeof(x)
+            n += sys.getsizeof(x)
         self.assertEqual(Memory._sizeof(thing, set()), n)
 
     def test_sizeof_history(self):
@@ -222,7 +216,7 @@
     def test_sizeof_not_formatted(self):
         n = Memory.sizeof(1, False)
         self.assertTrue(isinstance(n, int))
-        self.assertEqual(n, getsizeof(1))
+        self.assertEqual(n, sys.getsizeof(1))
 
     def test_format(self):
         self.assertEqual(Memory.format(20), '20')
