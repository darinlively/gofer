#
# Copyright (c) 2011 Red Hat, Inc.
#
# This software is licensed to you under the GNU Lesser General Public
# License as published by the Free Software Foundation; either version
# 2 of the License (LGPLv2) or (at your option) any later version.
# There is NO WARRANTY for this software, express or implied,
# including the implied warranties of MERCHANTABILITY,
# NON-INFRINGEMENT, or FITNESS FOR A PARTICULAR PURPOSE. You should
# have received a copy of LGPLv2 along with this software; if not, see
# http://www.gnu.org/licenses/old-licenses/lgpl-2.0.txt.
#
# Jeff Ortel <jortel@redhat.com>
#

from logging import getLogger

from gofer.rmi.store import Pending
from gofer.messaging import Consumer, Destination


log = getLogger(__name__)


class RequestConsumer(Consumer):
    """
    Request consumer.
    Reads messages from AMQP, sends the accepted status then writes
    to local pending queue to be consumed by the scheduler.
    """

    def dispatch(self, request):
        """
        Dispatch received request.
        :param request: The received request.
        :type request: Envelope
        """
        self.__send_accepted(request)
<<<<<<< HEAD
        pending = PendingQueue()
        pending.add(str(self.url), request)
=======
        request.url = self.url
        pending = Pending()
        pending.put(request)
>>>>>>> 15f46a81

    def __send_accepted(self, request):
        """
        Send the ACCEPTED status update when requested.
        :param request: The received request.
        :type request: Envelope
        """
        sn = request.sn
        any = request.any
        replyto = request.replyto
        if not replyto:
            return
        try:
            endpoint = self.reader
            destination = Destination.create(replyto)
            self.transport.plugin.send(endpoint, destination, sn=sn, any=any, status='accepted')
        except Exception:
            log.exception('send (accepted), failed')<|MERGE_RESOLUTION|>--- conflicted
+++ resolved
@@ -36,14 +36,9 @@
         :type request: Envelope
         """
         self.__send_accepted(request)
-<<<<<<< HEAD
-        pending = PendingQueue()
-        pending.add(str(self.url), request)
-=======
         request.url = self.url
         pending = Pending()
         pending.put(request)
->>>>>>> 15f46a81
 
     def __send_accepted(self, request):
         """
