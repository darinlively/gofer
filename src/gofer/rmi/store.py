--- conflicted
+++ resolved
@@ -23,12 +23,9 @@
 from logging import getLogger
 from Queue import Queue, Empty
 
-<<<<<<< HEAD
+
 from gofer import NAME, Thread
-=======
-from gofer import NAME, Thread, Singleton
 from gofer.common import utf8
->>>>>>> 2e103e1b
 from gofer.common import mkdir, rmdir, unlink
 from gofer.messaging import Document
 from gofer.rmi.tracker import Tracker
