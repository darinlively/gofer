--- conflicted
+++ resolved
@@ -84,6 +84,11 @@
 #   authenticator
 #      The (optional) fully qualified Authenticator to be loaded from the PYTHON path.
 #
+# [pending]
+#
+#   depth
+#     The pending queue depth.  Default: 100K
+#
 # [model]
 #
 #   managed
@@ -157,13 +162,11 @@
         'accept': ',',
         'forward': ','
     },
-<<<<<<< HEAD
     'messaging': {
         'heartbeat': '10'
-=======
+    },
     'pending': {
         'depth': '100000'
->>>>>>> 2e103e1b
     },
     'model': {
         'managed': '2'
