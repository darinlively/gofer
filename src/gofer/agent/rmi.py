--- conflicted
+++ resolved
@@ -155,11 +155,7 @@
         """
         Thread.__init__(self, name='scheduler:%s' % plugin.name)
         self.plugin = plugin
-<<<<<<< HEAD
-        self.pending = Pending(plugin.name)
-=======
-        self.pending = Pending(plugin.stream, depth)
->>>>>>> 2e103e1b
+        self.pending = Pending(plugin.name, depth)
         self.builtin = Builtin(plugin)
         self.setDaemon(True)
 
