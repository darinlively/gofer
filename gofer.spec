--- conflicted
+++ resolved
@@ -6,11 +6,7 @@
 %endif
 
 Name: gofer
-<<<<<<< HEAD
 Version: 2.7.0
-=======
-Version: 2.6.8
->>>>>>> fd4ed05d
 Release: 1%{?dist}
 Summary: A lightweight, extensible python agent
 Group:   Development/Languages
@@ -293,32 +289,6 @@
 
 
 %changelog
-<<<<<<< HEAD
-=======
-* Thu Dec 10 2015 Jeff Ortel <jortel@redhat.com> 2.6.8-1
-- export PYTHONOPTIMIZE in the init script (sean.myers@redhat.com)
-
-* Fri Nov 20 2015 Jeff Ortel <jortel@redhat.com> 2.6.7-1
-- Run goferd optimized by default (sean.myers@redhat.com)
-
-* Fri Sep 25 2015 Jeff Ortel <jortel@redhat.com> 2.6.6-1
-- 2.4 compat - Exception not a new-style class until 2.5. (jortel@redhat.com)
-
-* Thu Sep 24 2015 Jeff Ortel <jortel@redhat.com> 2.6.5-1
-- Improved handling of malformed AMQP messages. (jortel@redhat.com)
-
-* Fri Sep 11 2015 Jeff Ortel <jortel@redhat.com> 2.6.4-1
-- proton adapter enable amqp heartbeat. (jortel@redhat.com)
-
-* Fri Jul 17 2015 Jeff Ortel <jortel@redhat.com> 2.6.3-1
-- backport builtin improved. (jortel@redhat.com)
-
-* Fri Jun 05 2015 Jeff Ortel <jortel@redhat.com> 2.6.2-1
-- 1228791 - python 2.4 compat Thread.isAlive() (jortel@redhat.com)
-* Wed Mar 11 2015 Jeff Ortel <jortel@redhat.com> 2.6.1-1
-- python 2.6 compat. (jortel@redhat.com)
-
->>>>>>> fd4ed05d
 * Mon Mar 09 2015 Jeff Ortel <jortel@redhat.com> 2.6.0-1
 - Support one-time actions. (jortel@redhat.com)
 - Support authenticator in the plugin descriptor. (jortel@redhat.com)
